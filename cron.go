package cron

import (
	"context"
	"sort"
	"sync"
	"time"
)

// Cron keeps track of any number of entries, invoking the associated func as
// specified by the schedule. It may be started, stopped, and the entries may
// be inspected while running.
type Cron struct {
	entries []*Entry // job执行实体
	// chain 用来定义entry里的warppedJob使用什么逻辑（e.g. skipIfLastRunning）
	// 即一个cron里所有entry只有一个封装逻辑
	chain     Chain
<<<<<<< HEAD
	stop      chan struct{}
	add       chan *Entry
	remove    chan EntryID
	snapshot  chan chan []Entry
	running   bool
	logger    Logger
	runningMu sync.Mutex
	location  *time.Location
	parser    ScheduleParser
	nextID    EntryID
	jobWaiter sync.WaitGroup
=======
	stop      chan struct{}     // 停止整个cron
	add       chan *Entry       // 增加一个entry
	remove    chan EntryID      // 移除一个entry
	snapshot  chan chan []Entry // 获取entry整体快照
	running   bool              // 代表是否已经在执行，是cron为使用者提供的动态修改entry的接口准备的
	logger    Logger            // 封装golang的log包
	runningMu sync.Mutex        // 用来修改运行中的cron数据，比如增加entry，移除entry
	location  *time.Location    //
	parser    ScheduleParser    // 对时间格式的解析，为interface, 可以定制自己的时间规则。
	nextID    EntryID           // entry的全局ID，新增一个entry就加1
	jobWaiter sync.WaitGroup    // run job时会进行add(1)， job 结束会done()，stop整个cron，以此保证所有job都能退出
}

// ScheduleParser is an interface for schedule spec parsers that return a Schedule
type ScheduleParser interface {
	Parse(spec string) (Schedule, error)
>>>>>>> b97edac8
}

// ScheduleParser is an interface for schedule spec parsers that return a Schedule
type ScheduleParser interface {
	Parse(spec string) (Schedule, error)
}

// Job is an interface for submitted cron jobs.
type Job interface {
	Run()
}

// Schedule describes a job's duty cycle.
// Schedule 接口，方法Next返回下次执行的绝对时间，interface可用户自己定制，而Cron自己也有多种时间格式，需要通过Next统一到绝对时间
type Schedule interface {
	// Next returns the next activation time, later than the given time.
	// Next is invoked initially, and then each time the job is run.
	Next(time.Time) time.Time
}

// EntryID identifies an entry within a Cron instance
type EntryID int

// Entry consists of a schedule and the func to execute on that schedule.
type Entry struct {
	// ID is the cron-assigned ID of this entry, which may be used to look up a
	// snapshot or remove it.
	// 唯一id，用于查询和删除
	ID EntryID

	// Schedule on which this job should be run.
	// 本Entry的调度时间，不是绝对时间
	Schedule Schedule

	// Next time the job will run, or the zero time if Cron has not been
	// started or this entry's schedule is unsatisfiable
	// 本entry下次需要执行的绝对时间，会一直被更新
	Next time.Time

	// Prev is the last time this job was run, or the zero time if never.
	// 上一次被执行时间，主要用来查询
	Prev time.Time

	// WrappedJob is the thing to run when the Schedule is activated.
	// WrappedJob 是真实执行的Job实体
	// 被封装的含义是Job可以多层嵌套，可以实现基于需要执行Job的额外处理
	// 比如抓取Job异常、如果Job没有返回下一个时间点的Job是还是继续执行还是delay
	WrappedJob Job

	// Job is the thing that was submitted to cron.
	// It is kept around so that user code that needs to get at the job later,
	// e.g. via Entries() can do so.
	// Job 主要给用户查询
	Job Job
}

// Valid returns true if this is not the zero entry.
func (e Entry) Valid() bool { return e.ID != 0 }

// byTime is a wrapper for sorting the entry array by time
// (with zero time at the end).
// byTime 用来做sort.Sort()入参
type byTime []*Entry

func (s byTime) Len() int      { return len(s) }
func (s byTime) Swap(i, j int) { s[i], s[j] = s[j], s[i] }
func (s byTime) Less(i, j int) bool {
	// Two zero times should return false.
	// Otherwise, zero is "greater" than any other time.
	// (To sort it at the end of the list.)
	// 如果为0，将其放到list的最后
	if s[i].Next.IsZero() {
		return false
	}
	if s[j].Next.IsZero() {
		return true
	}
	return s[i].Next.Before(s[j].Next)
}

// New returns a new Cron job runner, modified by the given options.
//
// Available Settings
//
//   Time Zone
//     Description: The time zone in which schedules are interpreted
//     Default:     time.Local
//
//   Parser
//     Description: Parser converts cron spec strings into cron.Schedules.
//     Default:     Accepts this spec: https://en.wikipedia.org/wiki/Cron
//
//   Chain
//     Description: Wrap submitted jobs to customize behavior.
//     Default:     A chain that recovers panics and logs them to stderr.
//
// See "cron.With*" to modify the default behavior.
func New(opts ...Option) *Cron {
	c := &Cron{
		entries:   nil,
		chain:     NewChain(),
		add:       make(chan *Entry),
		stop:      make(chan struct{}),
		snapshot:  make(chan chan []Entry),
		remove:    make(chan EntryID),
		running:   false,
		runningMu: sync.Mutex{},
		logger:    DefaultLogger,
		location:  time.Local,
		parser:    standardParser, // TODO 怎么同时支持standardParser和customerParser
	}
	// GOOD opts用来通过用户传入的func，对c进行改写，比如parser,location等等
	for _, opt := range opts {
		opt(c)
	}
	return c
}

// FuncJob is a wrapper that turns a func() into a cron.Job
type FuncJob func()

func (f FuncJob) Run() { f() }

// AddFunc adds a func to the Cron to be run on the given schedule.
// The spec is parsed using the time zone of this Cron instance as the default.
// An opaque ID is returned that can be used to later remove it.
func (c *Cron) AddFunc(spec string, cmd func()) (EntryID, error) {
	return c.AddJob(spec, FuncJob(cmd))
}

// AddJob adds a Job to the Cron to be run on the given schedule.
// The spec is parsed using the time zone of this Cron instance as the default.
// An opaque ID is returned that can be used to later remove it.
func (c *Cron) AddJob(spec string, cmd Job) (EntryID, error) {
	// 如果是周期固定的时间，返回是绝对年月日的时间，如果是每月循环，则月是一个自定义的bit，包含所有12个月
	// 如果是每一个时间周期重复，则返回是一个绝对时间区间，比如5分钟等
	// 不同的返回最终都是Schedule的interface，不同的返回都实现Next的方法，供上层统一调用
	schedule, err := c.parser.Parse(spec)
	if err != nil {
		return 0, err
	}
	return c.Schedule(schedule, cmd), nil
}

// Schedule adds a Job to the Cron to be run on the given schedule.
// The job is wrapped with the configured Chain.
// 生成entry并注册，注意entry是以你的被调用job为粒度，一个job的多次调用策略（比如skip）体现在WrappedJob
func (c *Cron) Schedule(schedule Schedule, cmd Job) EntryID {
	c.runningMu.Lock()
	defer c.runningMu.Unlock()
	c.nextID++
	entry := &Entry{
		ID:         c.nextID,
		Schedule:   schedule, // schedule 为调度的时间格式
		WrappedJob: c.chain.Then(cmd),
		Job:        cmd,
	}
	if !c.running {
		c.entries = append(c.entries, entry)
	} else {
		// 如果已经启动，动态加入entry，则通过channel进行加入
		c.add <- entry
	}
	return entry.ID
}

// Entries returns a snapshot of the cron entries.
func (c *Cron) Entries() []Entry {
	c.runningMu.Lock()
	defer c.runningMu.Unlock()
	if c.running {
		replyChan := make(chan []Entry, 1)
		c.snapshot <- replyChan
		return <-replyChan
	}
	return c.entrySnapshot()
}

// Location gets the time zone location
func (c *Cron) Location() *time.Location {
	return c.location
}

// Entry returns a snapshot of the given entry, or nil if it couldn't be found.
func (c *Cron) Entry(id EntryID) Entry {
	for _, entry := range c.Entries() {
		if id == entry.ID {
			return entry
		}
	}
	return Entry{}
}

// Remove an entry from being run in the future.
func (c *Cron) Remove(id EntryID) {
	c.runningMu.Lock()
	defer c.runningMu.Unlock()
	if c.running {
		c.remove <- id
	} else {
		c.removeEntry(id)
	}
}

// Start the cron scheduler in its own goroutine, or no-op if already started.
func (c *Cron) Start() {
	c.runningMu.Lock()
	defer c.runningMu.Unlock()
	if c.running {
		return
	}
	c.running = true
	go c.run()
}

// Run the cron scheduler, or no-op if already running.
func (c *Cron) Run() {
	c.runningMu.Lock()
	if c.running {
		c.runningMu.Unlock()
		return
	}
	c.running = true
	c.runningMu.Unlock()
	c.run()
}

// run the scheduler.. this is private just due to the need to synchronize
// access to the 'running' state variable.
func (c *Cron) run() {
	c.logger.Info("start")

	// Figure out the next activation times for each entry.
	now := c.now()
	// entry 以cron job为粒度
	for _, entry := range c.entries {
		// 根据当前时间，拿到下一个调度时间
		// GOOD 此时无论Schedule的实际类型是 ConstantDelaySchedule 或者SpecSchedule，得到的都是当前时间往后的最近一次调度的绝对时间
		entry.Next = entry.Schedule.Next(now)
		c.logger.Info("schedule", "now", now, "entry", entry.ID, "next", entry.Next)
	}

	for {
		// Determine the next entry to run.
		// GOOD 进行排序，只需要拿第一个进行时间的定时处理，也就是定时器只需要一个，这是一个典型定时器的实现
		sort.Sort(byTime(c.entries))

		var timer *time.Timer
		if len(c.entries) == 0 || c.entries[0].Next.IsZero() {
			// If there are no entries yet, just sleep - it still handles new entries
			// and stop requests.
			timer = time.NewTimer(100000 * time.Hour)
		} else {
			// 减去now，将时间duration更新到最新
			timer = time.NewTimer(c.entries[0].Next.Sub(now))
		}

		for {
			select {
			// 这几个case，保证了在启动后，c.entries的所有读写操作都在这里进行，就不需要使用到锁
			// 外面的操作只需发channel消息进来
			case now = <-timer.C:
				// 最近的一个entry的执行时间
				now = now.In(c.location)
				c.logger.Info("wake", "now", now)

				// Run every entry whose next time was less than now
				for _, e := range c.entries {
					if e.Next.After(now) || e.Next.IsZero() {
						break
					}
					c.startJob(e.WrappedJob)
					e.Prev = e.Next
					// GOOD 只需要更新到时后的几个entry
					e.Next = e.Schedule.Next(now)
					c.logger.Info("run", "now", now, "entry", e.ID, "next", e.Next)
				}

			case newEntry := <-c.add:
				timer.Stop()
				// 为什么不再c.add的发送处将entry.next算好，因为可能发过来就过期了
				// 这里收到后，更新now，now是下次启动timer的依据，所以新的entry肯定能够进入当前的loop不会因为中间过程而过期，导致第一个loop执行不到
				now = c.now()
				newEntry.Next = newEntry.Schedule.Next(now)
				c.entries = append(c.entries, newEntry)
				c.logger.Info("added", "now", now, "entry", newEntry.ID, "next", newEntry.Next)

			case replyChan := <-c.snapshot:
				// 读取entry的快照
				replyChan <- c.entrySnapshot()
				continue

			case <-c.stop:
				// cron停止
				timer.Stop()
				c.logger.Info("stop")
				return

			case id := <-c.remove:
				// remove 某一个entry，注意now的更新
				timer.Stop()
				now = c.now()
				c.removeEntry(id)
				c.logger.Info("removed", "entry", id)
			}

			break
		}
	}
}

// startJob runs the given job in a new goroutine.
func (c *Cron) startJob(j Job) {
	c.jobWaiter.Add(1)
	go func() {
		defer c.jobWaiter.Done()
		j.Run()
	}()
}

// now returns current time in c location
func (c *Cron) now() time.Time {
	return time.Now().In(c.location)
}

// Stop stops the cron scheduler if it is running; otherwise it does nothing.
// A context is returned so the caller can wait for running jobs to complete.
func (c *Cron) Stop() context.Context {
	c.runningMu.Lock()
	defer c.runningMu.Unlock()
	if c.running {
		c.stop <- struct{}{}
		c.running = false
	}
	ctx, cancel := context.WithCancel(context.Background())
	go func() {
		c.jobWaiter.Wait()
		cancel()
	}()
	return ctx
}

// entrySnapshot returns a copy of the current cron entry list.
func (c *Cron) entrySnapshot() []Entry {
	var entries = make([]Entry, len(c.entries))
	for i, e := range c.entries {
		entries[i] = *e
	}
	return entries
}

func (c *Cron) removeEntry(id EntryID) {
	var entries []*Entry
	for _, e := range c.entries {
		if e.ID != id {
			entries = append(entries, e)
		}
	}
	c.entries = entries
}<|MERGE_RESOLUTION|>--- conflicted
+++ resolved
@@ -15,19 +15,6 @@
 	// chain 用来定义entry里的warppedJob使用什么逻辑（e.g. skipIfLastRunning）
 	// 即一个cron里所有entry只有一个封装逻辑
 	chain     Chain
-<<<<<<< HEAD
-	stop      chan struct{}
-	add       chan *Entry
-	remove    chan EntryID
-	snapshot  chan chan []Entry
-	running   bool
-	logger    Logger
-	runningMu sync.Mutex
-	location  *time.Location
-	parser    ScheduleParser
-	nextID    EntryID
-	jobWaiter sync.WaitGroup
-=======
 	stop      chan struct{}     // 停止整个cron
 	add       chan *Entry       // 增加一个entry
 	remove    chan EntryID      // 移除一个entry
@@ -39,12 +26,6 @@
 	parser    ScheduleParser    // 对时间格式的解析，为interface, 可以定制自己的时间规则。
 	nextID    EntryID           // entry的全局ID，新增一个entry就加1
 	jobWaiter sync.WaitGroup    // run job时会进行add(1)， job 结束会done()，stop整个cron，以此保证所有job都能退出
-}
-
-// ScheduleParser is an interface for schedule spec parsers that return a Schedule
-type ScheduleParser interface {
-	Parse(spec string) (Schedule, error)
->>>>>>> b97edac8
 }
 
 // ScheduleParser is an interface for schedule spec parsers that return a Schedule
